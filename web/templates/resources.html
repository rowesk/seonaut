{{ template "head" . }}

{{ with .Data }}
<a name="menu"></a>


<div class="panel">

	<div class="box">
		<div class="col col-main">
			<div class="content">
				<a href="/issues/view?pid={{ .ProjectView.Project.Id }}&eid={{ .Eid }}">Back<!-- {{ trans .Eid }} --></a>
			</div>
		</div>

		<div class="col col-actions-l">
			<div class="main-action">
				<a href="/dashboard?pid={{ .ProjectView.Project.Id }}">{{ .ProjectView.Project.Host }}</a>
			</div>
		</div>
		<!-- <a href="/issues?pid={{ .ProjectView.Project.Id }}">Issues</a> -->
	</div>


	<div class="box box-highlight">
		<div class="col col-main">
			<div class="content content-centered">
				<div>
					{{ if .PageReportView.PageReport.Title }}
					{{ .PageReportView.PageReport.Title }} <br>
					{{ end }}
					{{ .PageReportView.PageReport.URL }}
					<a class="borderless" href="{{ .PageReportView.PageReport.URL }}" target="_blank">↗</a>
				</div>
			 </div>
		</div>

		<div class="col">
			<div class="content">

			<details>
				<summary>
				{{ if eq .Tab "details" }} Details {{ end }}
				{{ if eq .Tab "inlinks" }} Inlinks {{ end }}
				{{ if eq .Tab "internal" }} Internal links {{ end }}
				{{ if eq .Tab "external"}} External links {{ end }}
				{{ if eq .Tab "redirections" }} Redirections {{ end }}
				{{ if eq .Tab "images" }} Images {{ end }}
				{{ if eq .Tab "audios" }} Audios {{ end }}
				{{ if eq .Tab "videos" }} Videos {{ end }}
				{{ if eq .Tab "iframes" }} Iframes {{ end }}
				{{ if eq .Tab "scripts" }} Scripts {{ end }}
				{{ if eq .Tab "styles" }} Styles {{ end }}
				</summary>
				<ul>
			<li><a href="/resources?pid={{ .ProjectView.Project.Id }}&rid={{ .PageReportView.PageReport.Id }}&eid={{ .Eid }}&t=details">Details</a></li>

			<li><a href="/resources?pid={{ .ProjectView.Project.Id }}&rid={{ .PageReportView.PageReport.Id }}&eid={{ .Eid }}&t=inlinks">Inlinks</a></li>

			<li><a href="/resources?pid={{ .ProjectView.Project.Id }}&rid={{ .PageReportView.PageReport.Id }}&eid={{ .Eid }}&t=internal">Internal links</a></li>

			<li><a href="/resources?pid={{ .ProjectView.Project.Id }}&rid={{ .PageReportView.PageReport.Id }}&eid={{ .Eid }}&t=external">External links</a></li>

			<li><a href="/resources?pid={{ .ProjectView.Project.Id }}&rid={{ .PageReportView.PageReport.Id }}&eid={{ .Eid }}&t=redirections">Redirections</a></li>

			<li><a href="/resources?pid={{ .ProjectView.Project.Id }}&rid={{ .PageReportView.PageReport.Id }}&eid={{ .Eid }}&t=audios">Audios</a></li>

			<li><a href="/resources?pid={{ .ProjectView.Project.Id }}&rid={{ .PageReportView.PageReport.Id }}&eid={{ .Eid }}&t=videos">Videos</a></li>

			<li><a href="/resources?pid={{ .ProjectView.Project.Id }}&rid={{ .PageReportView.PageReport.Id }}&eid={{ .Eid }}&t=images">Images</a></li>

			<li><a href="/resources?pid={{ .ProjectView.Project.Id }}&rid={{ .PageReportView.PageReport.Id }}&eid={{ .Eid }}&t=iframes">Iframes</a></li>

			<li><a href="/resources?pid={{ .ProjectView.Project.Id }}&rid={{ .PageReportView.PageReport.Id }}&eid={{ .Eid }}&t=scripts">Scripts</a></li>

			<li><a href="/resources?pid={{ .ProjectView.Project.Id }}&rid={{ .PageReportView.PageReport.Id }}&eid={{ .Eid }}&t=styles">Styles</a></li>
		</ul>
		</details>

		</div>
	</div>
	</div>

	{{ $cid := .ProjectView.Crawl.Id }}
	{{ $pid := .ProjectView.Project.Id }}
	{{ $eid := .Eid }}

	{{ if eq .Tab "details" }}
		{{ $errorTypes := .PageReportView.ErrorTypes }}
			{{ with .PageReportView.PageReport }}
			<div>

				<div class="box soft" style="border-top:0">
					<div class="col borderless">
						<div class="content"><b>Blocked</b></div>
					</div>

					<div class="col">
						<div class="content">
						{{ if .BlockedByRobotstxt }}Blocked{{ else }}Not blocked{{ end }} by robots.txt
						</div>
					</div>
				</div>

				<div class="box soft">
					<div class="col borderless">
						<div class="content"><b>Status Code</b></div>
					</div>
					
					<div class="col">
						<div class="content">{{ if .StatusCode }}{{ .StatusCode }}{{ else }}-{{ end }}</div>
					</div>
				</div>

				<div class="box soft">
					<div class="col borderless"><div class="content"><b>Content Type</b></div></div>
					<div class="col"><div class="content">{{ if .ContentType }}{{ .ContentType }}{{ else }}-{{ end }}</div></div>
				</div>

				<div class="box soft">
					<div class="col borderless"><div class="content"><b>Size</b></div></div>
					<div class="col">
						<div class="content">{{ if .Size }}{{ .SizeInKB }}KB{{ else }} - {{ end }}</div>
					</div>
				</div>

				<div class="box soft">
					<div class="col borderless"><div class="content"><b>Robots</b></div></div>
					<div class="col"><div class="content">
						{{ if .Robots }}{{ .Robots }}{{ else }} - {{ end }}
					</div></div>
				</div>

				
				<div class="box soft">
					<div class="col borderless"><div class="content"><b>Redirect URL</b></div></div>
					<div class="col"><div class="content">
						{{ if .RedirectURL }}{{ .RedirectURL }}{{ else }} - {{ end }}
					</div></div>
				</div>

				<div class="box soft">
					<div class="col borderless"><div class="content"><b>Refresh</b></div></div>
					<div class="col"><div class="content">
						{{ if .Refresh }}{{ .Refresh }}{{ else }} - {{ end }}
					</div></div>
				</div>

				<div class="box soft">
					<div class="col borderless"><div class="content"><b>Canonical</b></div></div>
					<div class="col"><div class="content">
						{{ if .Canonical }}{{ .Canonical }}{{ else }} - {{ end }}
					</div></div>
				</div>

				<div class="box soft">
					<div class="col borderless"><div class="content"><b>Language</b></div></div>
					<div class="col"><div class="content">
						{{ if .Lang }}{{ .Lang }}{{ else }} - {{ end }}</div></div>
				</div>

				<div class="box soft">
					<div class="col borderless"><div class="content"><b>Hreflang</b></div></div>
					<div class="col"><div class="content">
						{{ if .Hreflangs }}
						<div>
							<span>Language</span>
							<span>URL</span>
						</div>
						{{ range .Hreflangs }}
							<div>
								<span>{{ if .Lang }}{{ .Lang }}{{ end }}</span>
								<span>{{ .URL }}</span>
							</div>
						{{ end }}
						{{ else }}
							-
						{{ end }}
					</div></div>
				</div>

				<div class="box soft">
					<div class="col borderless"><div class="content"><b>Title</b></div></div>
					<div class="col"><div class="content">{{ if .Title }}{{ .Title }}{{ else }} - {{ end }}</div></div>
				</div>

				<div class="box soft">
					<div class="col borderless"><div class="content"><b>Description</b></div></div>
					<div class="col"><div class="content">
						{{ if .Description }}{{ .Description }}{{ else }} - {{ end }}</div></div>
				</div>

					<div class="box soft">
						<div class="col borderless"><div class="content"><b>H1</b></div></div>
						<div class="col borderless"><div class="content">
							{{ if .H1 }}{{ .H1 }}{{ else }}-{{ end }}
						</div></div>
					</div>

					<div class="box soft">
						<div class="col borderless"><div class="content"><b>H2</b></div></div>
						<div class="col borderless"><div class="content">
							{{ if .H2 }}{{ .H2 }}{{ else }} - {{ end }}
						</div></div>
					</div>

					<div class="box soft">
						<div class="col borderless"><div class="content"><b>
							Words</b></div></div>
						<div class="col borderless"><div class="content">{{ if .Words }}{{ .Words }}{{ else }} - {{ end }}</div></div>
					</div>

					<div class="box">
						<div class="col borderless"><div class="content"><b>Issues</b></div></div>
<div class="col borderless"><div class="content">
							{{ if $errorTypes }}
							<ul>
							{{ range $errorTypes }}
									<li><a href="/issues/view?pid={{ $pid }}&eid={{ . }}">{{ trans . }}</a></li>
							{{ end }}
							</ul>
							{{ else }}
								-
							{{ end }}
						</div>
					</div>
					</div>
			</div>
			{{ end }}
	{{ end }}

	{{ if eq .Tab "inlinks" }}
		{{ if .PageReportView.InLinks }}
			{{ range .PageReportView.InLinks }}
				<div class="box">
					<div class="col col-main">
						<div class="content">
							{{ if .Title }}{{ .Title }}<br/>{{ end }}
							<a href="/resources?pid={{ $pid }}&rid={{ .Id }}&eid={{ $eid }}" class="url">{{ .URL }}</a>
						</div>
					</div>

					<div class="col col-actions">
						<a href="/resources?pid={{ $pid }}&rid={{ .Id }}&eid={{ $eid }}" class="highlight">View details</a>
					</div>
				</div>
				{{ end }}
			{{ else }}
				<div class="box"><div class="content">There are no links to this page.</div></div>
			{{ end }}

		<div class="box pagination">
			<div class="col prev">
				<div class="content">
					{{ if (gt .PageReportView.Paginator.CurrentPage 1) }}
					<a href="/resources?pid={{ .ProjectView.Project.Id }}&rid={{ .PageReportView.PageReport.Id }}&eid={{ .Eid }}&t=inlinks&p={{ .PageReportView.Paginator.PreviousPage }}">← prev</a>
					{{ else }}
						← prev
					{{ end }}
				</div>
			</div>

			<div class="col">
				<div class="content" style="text-align: center">
					{{ .PageReportView.Paginator.CurrentPage }}/{{ .PageReportView.Paginator.TotalPages }}
				</div>
			</div>

			<div class="col next">
				<div class="content">
					{{ if (gt .PageReportView.Paginator.TotalPages .PageReportView.Paginator.CurrentPage) }}
						<a href="/resources?pid={{ .ProjectView.Project.Id }}&rid={{ .PageReportView.PageReport.Id }}&eid={{ .Eid }}&t=inlinks&p={{ .PageReportView.Paginator.NextPage }}">next →</a>
					{{ else }}
						next →
					{{ end }}
				</div>	
			</div>
		</div>
	{{ end }}

	{{ if eq .Tab "redirections" }}
		{{ if .PageReportView.Redirects }}
			{{ range .PageReportView.Redirects }}
				<div class="box">
					<div class="col">
						<div class="content">
						{{ if .Title }}{{ .Title }}<br/>{{ end }}
							<a href="/resources?pid={{ $pid }}&rid={{ .Id }}&eid={{ $eid }}" class="url">{{ .URL }}</a>
						</div>
					</div>
					<div class="col col-actions">
						<a href="/resources?pid={{ $pid }}&rid={{ .Id }}&eid={{ $eid }}">View Details</a>
					</div>
				</div>
			{{ end }}
		{{ else }}
			<div class="box">
				<div class="content">There are no redirects to this page.</div>
			</div>
		{{ end }}
		
		<div class="box pagination">
			<div class="col prev">
				<div class="content">
					{{ if (gt .PageReportView.Paginator.CurrentPage 1) }}
					<a href="/resources?pid={{ .ProjectView.Project.Id }}&rid={{ .PageReportView.PageReport.Id }}&eid={{ .Eid }}&t=redirections&p={{ .PageReportView.Paginator.PreviousPage }}">← prev</a>
					{{ else }}
						← prev
					{{ end }}
				</div>
			</div>

			<div class="col"><div class="content" style="text-align:center">{{ .PageReportView.Paginator.CurrentPage }}/{{ .PageReportView.Paginator.TotalPages }}</div></div>

			<div class="col next">
				<div class="content">
					{{ if (gt .PageReportView.Paginator.TotalPages .PageReportView.Paginator.CurrentPage) }}
						<a href="/resources?pid={{ .ProjectView.Project.Id }}&rid={{ .PageReportView.PageReport.Id }}&eid={{ .Eid }}&t=redirections&p={{ .PageReportView.Paginator.NextPage }}">next →</a>
					{{ else }}
						next →
					{{ end }}
				</div>
			</div>
		</div>
	{{ end }}

	{{ if eq .Tab "internal" }}
			{{ if .PageReportView.PageReport.Links }}
					{{ range .PageReportView.PageReport.Links }}
						<div class="box">
							<div class="col">
								<div class="content">
								{{ if .Text }}{{ .Text }}<br/>{{ end }}
								<span class="url">{{ .URL }}</span>
								{{ if .NoFollow }}<br><span class="alert">nofollow</span>{{ end }}
								</div>
							</div>
						</div>
					{{ end }}
			{{ else }}
				<div class="box">
					<div class="content">
						There are no internal links in this page.
					</div>
				</div>
			{{ end }}
		
		<div class="box pagination">
			<div class="col prev">
				<div class="content">
					{{ if (gt .PageReportView.Paginator.CurrentPage 1) }}
						<a href="/resources?pid={{ .ProjectView.Project.Id }}&rid={{ .PageReportView.PageReport.Id }}&eid={{ .Eid }}&t=internal&p={{ .PageReportView.Paginator.PreviousPage }}">← prev</a>
					{{ else }}
						← prev
					{{ end }}
				</div>
			</div>

			<div class="col">
				<div class="content" style="text-align: center">
					{{ .PageReportView.Paginator.CurrentPage }}/{{ .PageReportView.Paginator.TotalPages }}
				</div>
			</div>

			<div class="col next">
				<div class="content">
					{{ if (gt .PageReportView.Paginator.TotalPages .PageReportView.Paginator.CurrentPage) }}
						<a href="/resources?pid={{ .ProjectView.Project.Id }}&rid={{ .PageReportView.PageReport.Id }}&eid={{ .Eid }}&t=internal&p={{ .PageReportView.Paginator.NextPage }}">next →</a>
					{{ else }}
						next →
					{{ end }}
				</div>
			</div>
		</div>
	{{ end }}

	{{ if eq .Tab "external" }}
<<<<<<< HEAD
		{{ if .PageReportView.PageReport.ExternalLinks }}
			{{ range .PageReportView.PageReport.ExternalLinks }}
					<div class="box">
						<div class="col">
							<div class="content">
								{{ if .Text }}{{ .Text }} <br> {{ end }}
								<span class="url">{{ .URL }}</span>
								{{ if not .NoFollow }}<br><span class="alert">follow</span>{{ end }}
							</div>
=======
		<div class="report-block">
			{{ if .PageReportView.PageReport.ExternalLinks }}
			<ul class="url-list">
				{{ range .PageReportView.PageReport.ExternalLinks }}
					<li>
						<div>
						{{ if .Text }}{{ .Text }} <br> {{ end }}
						<span class="url">{{ .URL }}</span>
						{{ if not .NoFollow }}<br><span class="alert"><small>follow</small></span>{{ end }}
						{{ if .Sponsored }}<span class="alert"><small>sponsored</small></span>{{ end }}
						{{ if .UGC }}<span class="alert"><small>ugc</small></span>{{ end }}
>>>>>>> a81ba968
						</div>
					</div>
				{{ end }}
			{{ else }}
				<div class="box"><div class="content">There are no external links in this page.</div></div>
			{{ end }}
		
		<div class="box pagination">
			<div class="col prev">
				<div class="content">
					{{ if (gt .PageReportView.Paginator.CurrentPage 1) }}
					<a href="/resources?pid={{ .ProjectView.Project.Id }}&rid={{ .PageReportView.PageReport.Id }}&eid={{ .Eid }}&t=external&p={{ .PageReportView.Paginator.PreviousPage }}">← prev</a>
					{{ else }}
						← prev
					{{ end }}
				</div>
			</div>

			<div class="col"><div class="content" style="text-align: center">{{ .PageReportView.Paginator.CurrentPage }}/{{ .PageReportView.Paginator.TotalPages }}</div></div>

			<div class="col next">
				<div class="content">
					{{ if (gt .PageReportView.Paginator.TotalPages .PageReportView.Paginator.CurrentPage) }}
					<a href="/resources?pid={{ .ProjectView.Project.Id }}&rid={{ .PageReportView.PageReport.Id }}&eid={{ .Eid }}&t=external&p={{ .PageReportView.Paginator.NextPage }}">next →</a>
					{{ else }}
						next →
					{{ end }}
				</div>
			</div>
		</div>
	{{ end }}

	{{ if eq .Tab "images" }}
		{{ if .PageReportView.PageReport.Images }}
			{{ range .PageReportView.PageReport.Images }}
				<div class="box">
					<div class="col col-main">
						<div class="content">
							{{ if .Alt}}{{ .Alt }}<br>{{ end }}
							<span class="url">{{ .URL }}</span>
							{{ if not .Alt}}<br><span class="alert">Missing or empty alt attribute</span>{{ end }}
						</div>
					</div>
				</div>
				{{ end }}
			{{ else }}
				<div class="box"><div class="content" style="text-align:center">There are no images in this page.</div></div>
			{{ end }}
	{{ end }}

	{{ if eq .Tab "iframes" }}
		{{ if .PageReportView.PageReport.Iframes }}
			{{ range .PageReportView.PageReport.Iframes }}
				<div class="box">
					<div class="col">
						<div class="content">
							<span class="url">{{ . }}</span>
						</div>
					</div>
				</div>
				{{ end }}
			{{ else }}
				<div class="box"><div class="content" style="text-align:center">There are no iframes in this page.</div></div>
			{{ end }}
	{{ end }}

	{{ if eq .Tab "audios" }}
		{{ if .PageReportView.PageReport.Audios }}
			{{ range .PageReportView.PageReport.Audios }}
				<div class="box">
					<div class="col">
						<div class="content">
							<span class="url">{{ . }}</span>
						</div>
					</div>
				</div>
				{{ end }}
			{{ else }}
				<div class="box"><div class="content" style="text-align:center">There are no audios in this page.</div></div>
			{{ end }}
	{{ end }}

	{{ if eq .Tab "videos" }}
		{{ if .PageReportView.PageReport.Videos }}
			{{ range .PageReportView.PageReport.Videos }}
				<div class="box">
					<div class="col">
						<div class="content">
							<span class="url">{{ . }}</span>
						</div>
					</div>
				</div>
			{{ end }}
		{{ else }}
			<div class="box"><div class="content" style="text-align:center">There are no videos in this page.</div></div>
			{{ end }}
	{{ end }}

	{{ if eq .Tab "scripts" }}
		{{ if .PageReportView.PageReport.Scripts }}
			{{ range .PageReportView.PageReport.Scripts }}
				<div class="box">
					<div class="col">
						<div class="content">
							<span class="url">{{ . }}</span>
						</div>
					</div>
				</div>		
				{{ end }}
			{{ else }}
				<div class="box"><div class="content" style="text-align:center">There are no scripts in this page.</div></div>
			{{ end }}
	{{ end }}
	
	{{ if eq .Tab "styles" }}
		{{ if .PageReportView.PageReport.Styles }}
			{{ range .PageReportView.PageReport.Styles }}
				<div class="box">
					<div class="col col-main">
						<div class="content">
							<span class="url">{{ . }}</span>
						</div>
					</div>
				</div>
			{{ end }}
		{{ else }}
			<div class="box"><div class="content" style="text-align:center">There are no styles in this page.</div></div>
		{{ end }}
	{{ end }}

</div>
{{ end }}
{{ template "footer" . }}<|MERGE_RESOLUTION|>--- conflicted
+++ resolved
@@ -375,7 +375,6 @@
 	{{ end }}
 
 	{{ if eq .Tab "external" }}
-<<<<<<< HEAD
 		{{ if .PageReportView.PageReport.ExternalLinks }}
 			{{ range .PageReportView.PageReport.ExternalLinks }}
 					<div class="box">
@@ -384,20 +383,9 @@
 								{{ if .Text }}{{ .Text }} <br> {{ end }}
 								<span class="url">{{ .URL }}</span>
 								{{ if not .NoFollow }}<br><span class="alert">follow</span>{{ end }}
+								{{ if .Sponsored }}<span class="alert"><small>sponsored</small></span>{{ end }}
+								{{ if .UGC }}<span class="alert"><small>ugc</small></span>{{ end }}
 							</div>
-=======
-		<div class="report-block">
-			{{ if .PageReportView.PageReport.ExternalLinks }}
-			<ul class="url-list">
-				{{ range .PageReportView.PageReport.ExternalLinks }}
-					<li>
-						<div>
-						{{ if .Text }}{{ .Text }} <br> {{ end }}
-						<span class="url">{{ .URL }}</span>
-						{{ if not .NoFollow }}<br><span class="alert"><small>follow</small></span>{{ end }}
-						{{ if .Sponsored }}<span class="alert"><small>sponsored</small></span>{{ end }}
-						{{ if .UGC }}<span class="alert"><small>ugc</small></span>{{ end }}
->>>>>>> a81ba968
 						</div>
 					</div>
 				{{ end }}
